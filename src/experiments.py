--- conflicted
+++ resolved
@@ -856,11 +856,7 @@
                 color='pink'
             ).classes('mr-2')
 
-<<<<<<< HEAD
             ui.button('Back to Dashboard', on_click=lambda: ui.run_javascript("window.location.href = '/'"), color='gray').classes('mr-2')
-=======
->>>>>>> 1f7b0ce6
-            ui.button('Delete Experiment', on_click=lambda: open_experiment_delete_dialog(experiment_id, experiment.title), color='red')
        
 def open_batch_edit_dialog(batch_id):
     """
